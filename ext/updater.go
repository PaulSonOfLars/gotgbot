package ext

import (
	"context"
	"encoding/json"
	"errors"
	"fmt"
	"io/ioutil"
	"log"
	"net/http"
	"os"
	"strconv"
	"time"

	"github.com/PaulSonOfLars/gotgbot/v2"
)

var ErrMissingCertOrKeyFile = errors.New("missing certfile or keyfile")

type Updater struct {
	Dispatcher *Dispatcher
	UpdateChan chan json.RawMessage
	ErrorLog   *log.Logger

	stopIdling chan bool
	running    chan bool
	server     *http.Server
}

var errorLog = log.New(os.Stderr, "ERROR", log.LstdFlags)

type UpdaterOpts struct {
	ErrorLog *log.Logger

	DispatcherOpts DispatcherOpts
}

// NewUpdater Creates a new Updater, as well as the necessary structures required for the associated Dispatcher.
func NewUpdater(opts *UpdaterOpts) Updater {
	errLog := errorLog
	var dispatcherOpts DispatcherOpts

	if opts != nil {
		if opts.ErrorLog != nil {
			errLog = opts.ErrorLog
		}

		dispatcherOpts = opts.DispatcherOpts
	}

	updateChan := make(chan json.RawMessage)
	return Updater{
		ErrorLog:   errLog,
		Dispatcher: NewDispatcher(updateChan, &dispatcherOpts),
		UpdateChan: updateChan,
	}
}

// PollingOpts represents the optional values to start long polling.
type PollingOpts struct {
	// DropPendingUpdates decides whether or not to drop "pending" updates; these are updates which were sent before
	// the bot was started.
	DropPendingUpdates bool
	// GetUpdatesOpts represents the opts passed to GetUpdates.
	// Note: It is recommended you edit the values here when running in production environments.
	// Changes might include:
	//    - Changing the "GetUpdatesOpts.AllowedUpates" to only refer to relevant updates
	//    - Using a non-0 "GetUpdatesOpts.Timeout" value. This is how "long" telegram will hold the long-polling call
	//    while waiting for new messages. A value of 0 causes telegram to reply immediately, which will then cause
	//    your bot to immediately ask for more updates. While this can seem fine, it will eventually causing
	//    telegram to delay your requests when left running over longer periods. If you are seeing lots
	//    of "context deadline exceeded" errors on GetUpdates, this is likely the cause.
	//    Keep in mind that a timeout of 10 does not mean you only get updates every 10s; by the nature of
	//    long-polling, Telegram responds to your request as soon as new messages are available.
	//    When setting this, it is recommended you set your PollingOpts.Timeout value to be slightly bigger (eg, +1).
	GetUpdatesOpts gotgbot.GetUpdatesOpts
}

// StartPolling starts polling updates from telegram using the getUdpates long-polling method.
// See the PollingOpts for optional values to set in production environments.
func (u *Updater) StartPolling(b *gotgbot.Bot, opts *PollingOpts) error {
	// TODO: De-duplicate this code.
	// This logic is currently mostly duplicated over from the generated getUpdates code.
	// This is a performance improvement to avoid:
	// - needing to re-allocate new url.values structs.
	// - needing to convert the opt values to strings to pass to the values.
	// - unnecessary unmarshalling of the (possibly multiple) full Update structs.
	// Yes, this also makes me sad. :/
	v := map[string]string{}
	dropPendingUpdates := false
	var reqOpts *gotgbot.RequestOpts

	if opts != nil {
		dropPendingUpdates = opts.DropPendingUpdates
		if opts.GetUpdatesOpts.RequestOpts != nil {
			reqOpts = opts.GetUpdatesOpts.RequestOpts
		}

		v["offset"] = strconv.FormatInt(opts.GetUpdatesOpts.Offset, 10)
		v["limit"] = strconv.FormatInt(opts.GetUpdatesOpts.Limit, 10)
		v["timeout"] = strconv.FormatInt(opts.GetUpdatesOpts.Timeout, 10)
		if opts.GetUpdatesOpts.AllowedUpdates != nil {
			bs, err := json.Marshal(opts.GetUpdatesOpts.AllowedUpdates)
			if err != nil {
				return fmt.Errorf("failed to marshal field allowed_updates: %w", err)
			}
			v["allowed_updates"] = string(bs)
		}
	}

	go u.Dispatcher.Start(b)
	go u.pollingLoop(b, reqOpts, dropPendingUpdates, v)

	return nil
}

func (u *Updater) pollingLoop(b *gotgbot.Bot, opts *gotgbot.RequestOpts, dropPendingUpdates bool, v map[string]string) {

	// if dropPendingUpdates, force the offset to -1
	if dropPendingUpdates {
		v["offset"] = "-1"
	}

	var offset int64
<<<<<<< HEAD
	for u.running {
=======

	u.running = make(chan bool)
	for {
		select {
		case <-u.running:
			// if anything comes in, stop.
			return
		default:
			// continue as usual
		}

>>>>>>> 94a05d60
		r, err := b.Post("getUpdates", v, nil, opts)
		if err != nil {
			u.ErrorLog.Println("failed to get updates; sleeping 1s: " + err.Error())
			time.Sleep(time.Second)
			continue

		} else if r == nil {
			dropPendingUpdates = false
			continue
		}

		var rawUpdates []json.RawMessage
		if err := json.Unmarshal(r, &rawUpdates); err != nil {
			u.ErrorLog.Println("failed to unmarshal updates: " + err.Error())
			continue
		}

		if len(rawUpdates) == 0 {
			dropPendingUpdates = false
			continue
		}

		var lastUpdate struct {
			UpdateId int64 `json:"update_id"`
		}

		if err := json.Unmarshal(rawUpdates[len(rawUpdates)-1], &lastUpdate); err != nil {
			u.ErrorLog.Println("failed to unmarshal last update: " + err.Error())
			continue
		}

		offset = lastUpdate.UpdateId + 1
		v["offset"] = strconv.FormatInt(offset, 10)
		if dropPendingUpdates {
			// Setting the offset to -1 gets just the last update; this should be skipped too.
			dropPendingUpdates = false
			continue
		}

		for _, updData := range rawUpdates {
			temp := updData // use new mem address to avoid loop conflicts
			u.UpdateChan <- temp
		}
	}
}

// Idle starts an infinite loop to avoid the program exciting while the background threads handle updates.
func (u *Updater) Idle() {
	u.stopIdling = make(chan bool)

	for {
		select {
		case <-u.stopIdling:
			return
		default:
			// continue as usual
		}
		time.Sleep(1 * time.Second)
	}
}

// Stop stops the current updater and dispatcher instances.
func (u *Updater) Stop() error {
	// if server, this is running on webhooks; shutdown the server
	if u.server != nil {
		err := u.server.Shutdown(context.Background())
		if err != nil {
			return fmt.Errorf("failed to shutdown server: %w", err)
		}
	}

	if u.running != nil {
		// stop the polling loop
		u.running <- false
		close(u.running)
	}

	close(u.UpdateChan)

	u.Dispatcher.Stop()

	if u.stopIdling != nil {
		// stop idling
		u.stopIdling <- false
		close(u.stopIdling)
	}
	return nil
}

// StartWebhook Starts the webhook server. The opts parameter allows for specifying TLS settings.
func (u *Updater) StartWebhook(b *gotgbot.Bot, opts WebhookOpts) error {
	var tls bool
	if opts.CertFile == "" && opts.KeyFile == "" {
		tls = false
	} else if opts.CertFile != "" && opts.KeyFile != "" {
		tls = true
	} else {
		return ErrMissingCertOrKeyFile
	}

	go u.Dispatcher.Start(b)

	mux := http.NewServeMux()
	mux.HandleFunc("/"+opts.URLPath, func(w http.ResponseWriter, r *http.Request) {
		bytes, _ := ioutil.ReadAll(r.Body)
		u.UpdateChan <- bytes
	})

	u.server = &http.Server{
		Addr:    opts.GetListenAddr(),
		Handler: mux,
	}

	go func() {
		var err error
		if tls {
			err = u.server.ListenAndServeTLS(opts.CertFile, opts.KeyFile)
		} else {
			err = u.server.ListenAndServe()
		}
		if err != nil && errors.Is(err, http.ErrServerClosed) {
			panic("http server failed: " + err.Error())
		}
	}()

	return nil
}

type WebhookOpts struct {
	Listen  string
	Port    int
	URLPath string

	CertFile string
	KeyFile  string
}

// GetListenAddr returns the local listening address, including port.
func (w *WebhookOpts) GetListenAddr() string {
	if w.Listen == "" {
		w.Listen = "0.0.0.0"
	}
	if w.Port == 0 {
		w.Port = 443
	}
	return fmt.Sprintf("%s:%d", w.Listen, w.Port)
}

// GetWebhookURL returns the domain in the form domain/path.
// eg: example.com/super_secret_token
func (w *WebhookOpts) GetWebhookURL(domain string) string {
	return fmt.Sprintf("%s/%s", domain, w.URLPath)
}<|MERGE_RESOLUTION|>--- conflicted
+++ resolved
@@ -122,9 +122,6 @@
 	}
 
 	var offset int64
-<<<<<<< HEAD
-	for u.running {
-=======
 
 	u.running = make(chan bool)
 	for {
@@ -136,7 +133,6 @@
 			// continue as usual
 		}
 
->>>>>>> 94a05d60
 		r, err := b.Post("getUpdates", v, nil, opts)
 		if err != nil {
 			u.ErrorLog.Println("failed to get updates; sleeping 1s: " + err.Error())
