--- conflicted
+++ resolved
@@ -298,18 +298,7 @@
 		return fmt.Errorf("expected a non-empty url path: %w", ErrEmptyPath)
 	}
 
-<<<<<<< HEAD
-	bData, err := u.botMapping.addBot(b, urlPath, opts.SecretToken)
-=======
-	updateChan := make(chan json.RawMessage)
-
-	err := u.botMapping.addBot(botData{
-		bot:           b,
-		updateChan:    updateChan,
-		urlPath:       strings.TrimPrefix(urlPath, "/"),
-		webhookSecret: opts.SecretToken,
-	})
->>>>>>> ea295193
+  bData, err := u.botMapping.addBot(b, strings.TrimPrefix(urlPath, "/"), opts.SecretToken)
 	if err != nil {
 		return fmt.Errorf("failed to add webhook for bot: %w", err)
 	}
